--- conflicted
+++ resolved
@@ -1,15 +1,10 @@
 #!/usr/bin/env python
 '''
-<<<<<<< HEAD
-Execute a workflow given the sim_input.yaml and optinally,
+Execute a workflow given the sim_input.yaml and optionally,
 a calc_input.yaml and/or env_input.yaml. The called script will be run
 in the specified workdir and env_id
-=======
-Creates the input files for the specified job in the given workdir
-then executes asim-run in the specified env_id,
 
 Author: mkphuthi@github.com
->>>>>>> d0a85627
 '''
 
 import sys
