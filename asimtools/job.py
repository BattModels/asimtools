'''
Set of tools for handling jobs in slurm, interactively or in the teminal for
a specific calculator.

Author: mkphuthi@github.com
'''

import subprocess
import os
import pkgutil
from pathlib import Path
from datetime import datetime
import logging
from glob import glob
from typing import List, TypeVar, Dict, Tuple, Union, Sequence
from copy import deepcopy
from colorama import Fore
import ase.io
from ase.parallel import paropen
import numpy as np
from asimtools.utils import (
    read_yaml,
    write_yaml,
    join_names,
    get_atoms,
    get_images,
    get_env_input,
    get_calc_input,
    get_logger,
    check_if_slurm_job_is_running,
    parse_slice,
)

Atoms = TypeVar('Atoms')

START_MESSAGE = '+' * 15 + ' ASIMTOOLS START' + '+' * 15 + '\n'
STOP_MESSAGE = '+' * 15 + ' ASIMTOOLS STOP' + '+' * 15 + '\n'

class Job():
    ''' Abstract class for the job object '''
    # pylint: disable=too-many-instance-attributes
    def __init__(
        self,
        sim_input: Dict,
        env_input: Union[Dict,None] = None,
        calc_input: Union[Dict,None] = None,
    ) -> None:
        if env_input is None:
            env_input = get_env_input()
        if calc_input is None:
            calc_input = get_calc_input()
        self.env_input = deepcopy(env_input)
        self.calc_input = deepcopy(calc_input)
        self.sim_input = deepcopy(sim_input)
        self.workdir = Path(sim_input.get('workdir', '.')).resolve()

        # sim_input will be in workdir from now on so set workdir as a relative
        # path, but in this class/subclasses, always use self.workdir
        # which is the full path to avoid confusion
        self.sim_input['workdir'] = './'
        self.launchdir = Path(os.getcwd())
        if self.sim_input.get('src_dir', False):
            self.sim_input['src_dir'] = self.launchdir

        self.env_id = self.sim_input.get('env_id', None)
        if self.env_id is not None:
            self.env = self.env_input[self.env_id]
        else:
            self.env = {
                'mode': {
                    'use_slurm': False,
                    'interactive': True,
                }
            } # Default is to run in current console

    def mkworkdir(self) -> None:
        ''' Creates the work directory if it doesn't exist '''
        if not self.workdir.exists():
            self.workdir.mkdir()

    def set_status(self, status: str) -> None:
        ''' Updates job status to specificied value '''
        self.update_output({'status': status})

    def start(self) -> None:
        ''' Updates the output to signal that the job was started '''
        self.update_output({
            'start_time': datetime.now().strftime('%H:%M:%S, %m/%d/%y')
        })
        self.set_status('started')

    def complete(self) -> None:
        ''' Updates the output to signal that the job was started '''
        self.update_output({
            'end_time': datetime.now().strftime('%H:%M:%S, %m/%d/%y')
        })
        self.set_status('complete')

    def fail(self) -> None:
        ''' Updates status to failed '''
        self.set_status('failed')

    def discard(self) -> None:
        ''' Updates status to discarded '''
        self.set_status('discard')

    def go_to_workdir(self) -> None:
        ''' Go to workdir '''
        if not self.workdir.exists():
            self.mkworkdir()
        os.chdir(self.workdir)

    def leave_workdir(self) -> None:
        ''' goes to directory from which job was launched '''
        os.chdir(self.launchdir)

    def add_output_files(self, file_dict: Dict) -> None:
        ''' Adds a file to the output file list '''
        files = self.get_output().get('files', {})
        files.update(file_dict)
        self.update_output({'files': file_dict})

    def get_sim_input(self) -> Dict:
        ''' Get simulation input '''
        return deepcopy(self.sim_input)

    def get_calc_input(self) -> Dict:
        ''' Get calculator input '''
        return deepcopy(self.calc_input)

    def get_env_input(self) -> Dict:
        ''' Get environment input '''
        return deepcopy(self.env_input)

    def get_output_yaml(self) -> Dict:
        ''' Get current output file '''
        out_fname = 'output.yaml'
        output_yaml = self.workdir / out_fname
        return output_yaml

    def get_workdir(self) -> Path:
        ''' Get working directory '''
        return self.workdir

    def get_output(self) -> Dict:
        ''' Get values in output.yaml '''
        output_yaml = self.get_output_yaml()
        if output_yaml.exists():
            return read_yaml(output_yaml)
        else:
            return {}

    def update_sim_input(self, new_params) -> None:
        ''' Update simulation parameters '''
        self.sim_input.update(new_params)

    def update_calc_input(self, new_params) -> None:
        ''' Update calculator parameters '''
        self.calc_input.update(new_params)

    def update_env_input(self, new_params) -> None:
        ''' Update calculator parameters '''
        self.env_input.update(new_params)
        self.env_id = self.sim_input.get('env_id', None)
        if self.env_id is not None:
            self.env = self.env_input[self.env_id]

    def set_workdir(self, workdir) -> None:
        ''' Set working directory both in sim_input and instance '''
        workdir = Path(workdir)
        self.sim_input['workdir'] = str(workdir.resolve())
        self.workdir = workdir

    def get_status(self, descend=False, display=False) -> Tuple[bool,str]:
        ''' Check job status '''
        output = self.get_output()
        job_id = output.get('job_id', False)
        running = False
        if job_id:
            running = check_if_slurm_job_is_running(job_id)
        if running:
            status = 'started'
            self.set_status(status)
            complete = False
        else:
            if not descend:
                status = output.get('status', 'clean')
                complete = status == 'complete'
            else:
                job_tree = load_job_tree(self.workdir)
                complete, status = check_job_tree_complete(job_tree)

        if display:
            print(f'Status: {status}')
        return complete, status

    def update_output(self, output_update: Dict) -> None:
        ''' Update output.yaml if it exists or write a new one '''
        output = self.get_output()
        output.update(output_update)
        write_yaml(self.get_output_yaml(), output)

    def get_logger(self, logfilename='stdout.txt', level='info'):
        ''' Get the logger '''
        assert self.workdir.exists(), 'Work directory does not exist yet'
        logger = get_logger(logfile=self.workdir / logfilename, level=level)
        return logger

    def _gen_slurm_batch_preamble(
        self,
        slurm_params=None,
        extra_flags=None
    ) -> None:
        ''' Generate the txt with job configuration but no run commands '''
        if slurm_params is None:
            slurm_params = self.env.get('slurm', {})

        txt = '#!/usr/bin/sh\n\n'
        flags = slurm_params.get('flags', [])
        if isinstance(flags, dict):
            flag_list = []
            for k, v in flags.items():
                assert k.startswith('-'), \
                    'Slurm flags must start with "-" or "--"'
                if k.startswith('--'):
                    delim = '='
                else:
                    delim = ' '

                flag_list.append(delim.join([k, str(v)]))

            flags = flag_list

        jobname_flag = '-J ' + str(self.sim_input.get('asimmodule', 'job'))
        for i, flag in enumerate(flags):
            if flag.strip().startswith('-J') or flag.strip().startswith('--job-name'):
                jobname_flag = flags.pop(i)
                break

        # Allow naming jobs in sim_input files
        job_name = self.sim_input.get('job_name', False)
        if job_name:
            jobname_flag = f'-J {job_name}'

        flags.append(jobname_flag)
        if extra_flags is not None:
            # Only supporting list for extraflags, it is an internal variable
            flags.extend(extra_flags)
        for flag in flags:
            txt += f'#SBATCH {flag}\n'

        return txt

class UnitJob(Job):
    ''' 
    Unit job object with ability to submit a slurm/interactive job.
    Unit jobs run in a specific environment and if required, run a 
    specific calculator. More complex workflows are built up of unit
    jobs
    '''
    def __init__(
        self,
        sim_input: Dict,
        env_input: Union[Dict,None] = None,
        calc_input: Union[Dict,None] = None,
    ) -> None:
        super().__init__(sim_input, env_input, calc_input)

        # Check if the asimmodule being called uses a calc_id to
        # get precommands, postcommands, run_prefixes and run_suffixes
        self.calc_id = self.sim_input.get('args', {}).get('calc_id', None)
        if self.calc_id is not None:
            self.calc_params = self.calc_input[self.calc_id]
        else:
            self.calc_params = {}

    def gen_run_command(self) -> str:
        '''
        Generates the command to run the job, independent of slurm
        '''
        asimmodule = self.sim_input.get('asimmodule', False)
        assert asimmodule, 'Specify a asimmodule in sim_input'

        mode_params = self.env.get('mode', {
            'use_slurm': False, 'interactive': True
        })
        env_run_prefix = mode_params.get('run_prefix', '')
        env_run_suffix = mode_params.get('run_suffix', '')

        calc_run_prefix = self.calc_params.get('run_prefix', '')
        calc_run_suffix = self.calc_params.get('run_suffix', '')

        if self.sim_input.get('debug', False):
            debug_flag = ' -d'
        else:
            debug_flag = ''

        # GPAW requires python asimmodule to be called with gpaw python
        # For now this is a work around but perhaps there exists a cleaner way
        if self.calc_params.get('name', '') == 'GPAW':
            asloader = pkgutil.get_loader('asimtools.scripts.asim_run')
            asfile = asloader.get_filename()
            alias = f'gpaw python {asfile}'
        else:
            alias = 'asim-run'

        txt = f'{env_run_prefix} {calc_run_prefix} '
        txt += f'{alias} sim_input.yaml --calc=calc_input.yaml' + debug_flag
        txt += f' {env_run_suffix} {calc_run_suffix} '
        return txt

    def _gen_slurm_script(self, write: bool = True) -> None:
        '''
        Generates a slurm job file and if necessary writes it in 
        the work directory for the job
        '''
        slurm_params = self.env.get('slurm', {})
        calc_params = self.calc_params

        txt = self._gen_slurm_batch_preamble()
        txt += '\n'
        for command in slurm_params.get('precommands', []):
            txt += command + '\n'
        for command in calc_params.get('precommands', []):
            txt += command + '\n'
        txt += '\n'
        txt += 'echo "Job started on `hostname` at `date`"\n'
        txt += self.gen_run_command() + '\n'
        for command in slurm_params.get('postcommands', []):
            txt += command + '\n'
        for command in calc_params.get('postcommands', []):
            txt += command + '\n'
        txt += 'echo "Job ended at `date`"'

        if write:
            slurm_file = self.workdir / 'job.sh'
            slurm_file.write_text(txt)

    def _gen_slurm_interactive_txt(self) -> str:
        '''
        Generates an srun command to run the job
        '''
        slurm_params = self.env.get('slurm', False)

        txt = 'srun --unbuffered ' # unbuffered to avoid IO lag
        txt += ' '.join(slurm_params.get('flags'))
        txt += self.gen_run_command()

        return txt

    def gen_input_files(
        self,
        write_calc_input: bool = True,
        write_env_input: bool = True,
        # use_links: bool = True,
        write_image: bool = True,
    ) -> None:
        ''' Write input files to working directory '''
        workdir = self.workdir

        # This is the sim_input that will be written to disk so it will have
        # slightly different paths and the image(s) will be image_files
        sim_input = deepcopy(self.sim_input)
        # The sim_input file will already be in the work directory
        sim_input['workdir'] = '.'
        # Collect useful variables
        mode_params = self.env.get('mode', {})
        use_slurm = mode_params.get('use_slurm', False)
        interactive = mode_params.get('interactive', True)
        overwrite = self.sim_input.get('overwrite', False)
        output_file = workdir / 'output.yaml'
        sim_input_file = workdir / 'sim_input.yaml'

        # Check if the job already exists or not and if to overwrite
        if not workdir.exists():
            workdir.mkdir()
        elif output_file.exists() and sim_input_file.exists():
            complete = read_yaml(output_file).get('end_time', False)
            if complete and not overwrite:
                txt = f'Skipped writing in {self.workdir}, files/directory '
                txt += 'already exist. Set overwrite=True to overwrite files '
                txt += 'or delete results directory first (recommended)'
                self.get_logger().warning(txt)
                print(Fore.RED + 'WARNING: ' + txt + Fore.WHITE)
                return None

        # If the sim_input uses an image/images, we want to write it in
        # the workdir and point to it using a filename. This is so that
        # there is a record of the input image for debugging and the input
        # method is consistent with complex workflows
        image = self.sim_input.get('args', {}).get('image', False)

        # write_image is to account for chains where the image may not have
        # been produced yet by a previous step, otherwise always read and write
        if image and write_image:
            atoms = get_atoms(**image)
            input_image_file = 'image_input.xyz' # Relative to workdir
            atoms.write(
                self.workdir / input_image_file,
                format='extxyz'
            )
            sim_input['args']['image'] = {
                'image_file': str(input_image_file),
            }

        images = self.sim_input.get('args', {}).get('images', False)
        if images and write_image:
            if images.get('images', False) or images.get('image_file', False):
                images = get_images(**images)
                input_images_file = 'images_input.xyz' # Relative to workdir
                ase.io.write(
                    self.workdir / input_images_file,
                    images,
                    format='extxyz',
                )
                sim_input['args']['images'] = {
                    'image_file': str(input_images_file),
                }

        write_yaml(workdir / 'sim_input.yaml', sim_input)
        if write_calc_input:
            write_yaml(workdir / 'calc_input.yaml', self.calc_input)
        if write_env_input:
            write_yaml(workdir / 'env_input.yaml', self.env_input)
        write_yaml(self.get_output_yaml(), {'status': 'clean'})

        if use_slurm and not interactive:
            self._gen_slurm_script()
        return None

    def submit(
        self,
        dependency: Union[List,None,str] = None,
        write_image: bool = True,
    ) -> Union[None,List[str]]:
        '''
        Submit a job using slurm, interactively or in the terminal
        '''

        msg = START_MESSAGE
        msg += f'asimmodule: {self.sim_input["asimmodule"]}\n'
        msg += f'Work directory: {self.workdir}'
        logmsg = f'Submitting "{self.sim_input["asimmodule"]}" in "{self.workdir}"'
        logging.info(logmsg)
        print(msg) # For printing to console
        self.gen_input_files(write_image=write_image)

        logger = self.get_logger()

        _, status = self.get_status(display=True)
        if status in ('discard', 'complete'):
            txt = f'Current job status in "{self.workdir}" is "{status}", '
            txt += 'skipping submission, set "overwrite=True" to ignore'
            logger.warning(txt)
            if status in ('complete'):
                print('Job already completed, not submitting again')
                print(STOP_MESSAGE)
            return None

        if not self.sim_input.get('submit', True):
            logger.warning('Keyword submit=False, skipping submission in \
                %s', self.workdir)
            return None

        cur_dir = Path('.').resolve()
        os.chdir(self.workdir)
        mode_params = self.env.get('mode', {})
        sim_input = self.sim_input
        use_slurm = mode_params.get('use_slurm', False)
        interactive = mode_params.get('interactive', True)

        # Case when running batch jobs, handles job dependency
        if use_slurm and not interactive:
            if dependency is not None:
                dependstr = None
                if dependency == 'current':
                    dependency = [os.environ['SLURM_JOB_ID']]
                for dep in dependency:
                    if dependstr is None:
                        dependstr = str(dep) if dep is not None else None
                    else:
                        dependstr += f':{dep}' if dep is not None else ''

                command = ['sbatch', '-d', f'afterok:{dependstr}']
                command += ['--kill-on-invalid-dep=yes', 'job.sh']
            else:
                command = ['sbatch', 'job.sh']

        # Interactive jobs launched with srun
        elif use_slurm and interactive:
            command = self._gen_slurm_interactive_txt().split()

        # Launching the job inline
        else:
            command = self.gen_run_command().split()

        run_job = False
        overwrite = sim_input.get('overwrite', False)
        _, status = self.get_status()
        if overwrite or status == 'clean':
            run_job = True

        if run_job:
            completed_process = subprocess.run(
                command, check=False, capture_output=True, text=True,
            )

            with paropen('stdout.txt', 'a+', encoding='utf-8') as output_file:
                output_file.write(completed_process.stdout)

            if completed_process.stderr is not None:
                with paropen('stderr.txt', 'a+', encoding='utf-8') as err_file:
                    err_file.write(completed_process.stderr)

            if completed_process.returncode != 0:
                err_msg = f'See {self.workdir / "stderr.txt"} for traceback.'
                logger.error(err_msg)
                completed_process.check_returncode()

        os.chdir(cur_dir)

        # Return job ids for chaining dependencies in batch mode
        if use_slurm and not interactive and run_job:
            job_ids = [int(completed_process.stdout.split(' ')[-1])]
            self.update_output({'job_ids': job_ids})
            return job_ids

        logmsg = f'Submitted "{self.sim_input["asimmodule"]}" in "{self.workdir}"'
        msg = 'Successfully submitted\n'
        msg += STOP_MESSAGE
        logger.info(logmsg)
        print(msg)

        return None

class DistributedJob(Job):
    ''' Array job object with ability to submit simultaneous jobs '''
    def __init__(
        self,
        sim_input: Dict,
        env_input: Union[None,Dict] = None,
        calc_input: Union[None,Dict] = None,
    ) -> None:
        super().__init__(sim_input, env_input, calc_input)
        # Set a standard for all subdirectories to start
        # with "id-{sim_id}" followed by user labels
        new_sim_input = {}
        njobs = len(sim_input)
        num_digits = 4
        assert njobs < 1000, \
            f'ASIMTools id_nums are limited to {num_digits} digits, found \
            {njobs} jobs! Having that many jobs is not very efficient. Try \
            grouping jobs together.'

        sim_id_changed = False
        for i, (sim_id, subsim_input) in enumerate(sim_input.items()):
            assert 'asimmodule' in subsim_input, 'Check sim_input format,\
                must have asimmodule and each job with a unique key'

            # We set a fixed number of digits so that the slurm array ID
            # matches the directory name for easy resubmission of arrays
            prefix = 'id-'+f'{i}'.rjust(num_digits, '0')
            if not sim_id.startswith(prefix):
                sim_id_changed = True

        if sim_id_changed:
            for i, (sim_id, subsim_input) in enumerate(sim_input.items()):
                prefix = 'id-'+f'{i}'.rjust(num_digits, '0')
                new_sim_id = join_names([prefix,sim_id])
                new_subsim_input = deepcopy(sim_input[sim_id])
                new_subsim_input['distributed_id'] = i
                new_sim_input[new_sim_id] = new_subsim_input
            sim_input = new_sim_input
        unitjobs = []
        for sim_id, subsim_input in sim_input.items():
            assert 'asimmodule' in subsim_input, 'Check sim_input format,\
                must have asimmodule and each job with a unique key'

            subsim_input['workdir'] = sim_id
            unitjob = UnitJob(subsim_input, env_input, calc_input)
            unitjobs.append(unitjob)

        # If all the jobs have the same config and use slurm, use a job array
        env_id = unitjobs[0].env_id
        same_env = np.all(
            [(uj.env_id == env_id) for uj in unitjobs]
        )

        all_slurm = np.all(
            [uj.env['mode'].get('use_slurm', False) for uj in unitjobs]
        )

        all_bash = np.all(
            [uj.env['mode'].get('bash', True) for uj in unitjobs]
        )

        if same_env and all_slurm:
            self.use_slurm = True
        else:
            self.use_slurm = False
        
        if all_bash:
            self.use_bash = True

        self.unitjobs = unitjobs

    def _gen_array_script(
        self,
        write: bool = True,
        group_size: int = 1,
    ) -> None:
        '''
        Generates a slurm job array file and if necessary 
        writes it in the work directory for the job. Only works
        if there is one env_id for all jobs
        '''
        env_id = self.unitjobs[0].env_id
        env = self.env_input[env_id]

        slurm_params = env.get('slurm', {})

        txt = self._gen_slurm_batch_preamble(
            slurm_params=slurm_params,
            extra_flags=[
                '-o slurm_stdout.id-%a_j%A',
                '-e slurm_stderr.id-%a_j%A',
            ]
        )

        txt += '\necho "Job started on `hostname` at `date`"\n'
        txt += 'CUR_DIR=`pwd`\n'
        txt += 'echo "LAUNCHDIR: ${CUR_DIR}"\n'
        txt += f'GROUP_SIZE={group_size}\n'
        seqtxt = '$(seq $((${SLURM_ARRAY_TASK_ID}*${GROUP_SIZE})) '
        seqtxt += '$(((${SLURM_ARRAY_TASK_ID}+1)*${GROUP_SIZE})))'
        txt += f'WORKDIRS=($(ls -dv ./id-*))\n'
        txt += f'for i in {seqtxt}; do\n'
        txt += 'cd ${WORKDIRS[$i]};\n'
        # else:
        #     txt += '\nif [[ ! -z ${SLURM_ARRAY_TASK_ID} ]]; then\n'
        #     txt += '    fls=( id-* )\n'
        #     txt += '    WORKDIR=${fls[${SLURM_ARRAY_TASK_ID}]}\n'
        #     txt += 'fi\n\n'
        # txt += 'cd ${WORKDIR}\n'
        txt += '\n'
        txt += '\n'.join(slurm_params.get('precommands', []))
        txt += '\n'
        txt += '\n'.join(self.unitjobs[0].calc_params.get('precommands', []))
        txt += '\n'
        txt += 'echo "WORKDIR: ${WORKDIRS[$i]}"\n'
        txt += self.unitjobs[0].gen_run_command() + '\n'
        txt += '\n'.join(slurm_params.get('postcommands', []))
        txt += '\n'
        txt += 'cd ${CUR_DIR}\n'
        txt += 'done\n'
        txt += 'echo "Job ended at `date`"'

        if write:
            slurm_file = self.workdir / 'job_array.sh'
            slurm_file.write_text(txt)

    def _gen_sh_script(
        self,
        write: bool = True,
    ) -> None:
        '''
        Generates a bash script for job submission and if necessary 
        writes it in the work directory for the job. Only works
        if there is one env_id for all jobs
        '''

        txt = '#!/usr/bin/env sh\n\n'
        txt += f'for WORKDIR in id-*; do\n'
        txt += '    cd ${WORKDIR};\n'
        txt += '\n'.join(self.unitjobs[0].calc_params.get('precommands', []))
        txt += '\n    asim-run sim_input.yaml -c calc_input.yaml '
        txt += '>stdout.txt 2>stderr.txt\n'
        txt += '\n'.join(self.unitjobs[0].calc_params.get('precommands', []))
        txt += f'\n    cd ../;\n'
        txt += 'done'

        if write:
            script_file = self.workdir / 'sh_script.sh'
            script_file.write_text(txt)

    def gen_input_files(self) -> None:
        ''' Write input files to working directory '''

        if self.use_slurm:
            self._gen_array_script()
        if self.use_bash:
            self._gen_sh_script()
        for unitjob in self.unitjobs:
            unitjob.gen_input_files()

    def submit_jobs(
        self,
        **kwargs,
    ) -> Union[None,List[int]]:
        '''
        Submits the jobs. If submitting lots of batch jobs, we 
        recommend using DistributedJob.submit_slurm_array
        '''
        job_ids = []
        for unitjob in self.unitjobs:
            try:
                job_id = unitjob.submit(
                    write_image=kwargs.get('write_image', True)
                )
                job_ids.append(job_id)
            except Exception as exc:
                logger = self.get_logger()
                logger.error(f'Error submitting job in {unitjob.workdir}')
                logger.error(exc)
                if not kwargs.get('skip_failed', False):
                    raise exc
        return job_ids

    def submit_bash_array(
        self,
        **kwargs,
    ) -> Union[None,List[int]]:
        '''
        Submits jobs using a bash script. Proceeds even if some jobs fail
        '''
        self.gen_input_files()
        logger = self.get_logger()

        unitjobs = [] # Track jobs that are supposed to be submitted
        for unitjob in self.unitjobs:
            if unitjob.sim_input.get('submit', True):
                unitjobs.append(unitjob)

        njobs = len(unitjobs)
        if njobs == 0:
            return None

        command = [
            'sh',
            './sh_script.sh',
        ]

        completed_process = subprocess.run(
            command, check=False, capture_output=True, text=True,
        )

        with paropen('stdout.txt', 'a+', encoding='utf-8') as output_file:
            output_file.write(completed_process.stdout)
        print(completed_process.stdout)

        if completed_process.stderr is not None:
            with paropen('stderr.txt', 'a+', encoding='utf-8') as err_file:
                err_file.write(completed_process.stderr)
            print(completed_process.stderr)    

        if completed_process.returncode != 0:
            err_msg = f'See {self.workdir / "stderr.txt"} for traceback.'
            logger.error(err_msg)
            completed_process.check_returncode()

        if os.environ.get('SLURM_JOB_ID', False):
            job_ids = [int(os.environ['SLURM_JOB_ID'])]
        else:
            job_ids = None
        return job_ids

<<<<<<< HEAD
=======
    def submit_bash_array(
        self,
        **kwargs,
    ) -> Union[None,List[int]]:
        '''
        Submits jobs using a bash script. Proceeds even if some jobs fail
        '''
        self.gen_input_files()
        logger = self.get_logger()

        unitjobs = [] # Track jobs that are supposed to be submitted
        for unitjob in self.unitjobs:
            if unitjob.sim_input.get('submit', True):
                unitjobs.append(unitjob)

        njobs = len(unitjobs)
        if njobs == 0:
            return None

        command = [
            'sh',
            './sh_script.sh',
        ]

        completed_process = subprocess.run(
            command, check=False, capture_output=True, text=True,
        )

        with paropen('stdout.txt', 'a+', encoding='utf-8') as output_file:
            output_file.write(completed_process.stdout)
        print(completed_process.stdout)

        if completed_process.stderr is not None:
            with paropen('stderr.txt', 'a+', encoding='utf-8') as err_file:
                err_file.write(completed_process.stderr)
            print(completed_process.stderr)    

        if completed_process.returncode != 0:
            err_msg = f'See {self.workdir / "stderr.txt"} for traceback.'
            logger.error(err_msg)
            completed_process.check_returncode()

        if os.environ.get('SLURM_JOB_ID', False):
            job_ids = [int(os.environ['SLURM_JOB_ID'])]
        else:
            job_ids = None
        return job_ids

>>>>>>> a841baeb
    def submit_slurm_array(
        self,
        array_max=None,
        dependency: Union[List[str],None] = None,
        group_size: int = 1,
        **kwargs,
    ) -> Union[None,List[int]]:
        '''
        Submits a job array if all the jobs have the same env and use slurm
        '''
        self.gen_input_files()
        logger = self.get_logger()

        unitjobs = [] # Track jobs that are supposed to be submitted
        for unitjob in self.unitjobs:
            if unitjob.sim_input.get('submit', True):
                unitjobs.append(unitjob)

        njobs = len(unitjobs)
        if njobs == 0:
            return None

        # For limiting number of jobs launched in array
        if array_max is not None:
            arr_max_str = f'%{array_max}'
        else:
            arr_max = unitjobs[0].env['mode'].get('array_max', False)
            if arr_max:
                arr_max_str = f'%{arr_max}'
            else:
                arr_max_str = ''

        if group_size > 1:
            nslurm_jobs = int(np.ceil(njobs / group_size))
            self._gen_array_script(
                dist_ids=f'0-{nslurm_jobs-1}{arr_max_str}'
            )
        # if group_size is not 1
        #    write the bash submission script
        #    the submit command is to submit the bash script

        if dependency is not None:
            dependstr = None
            for dep in dependency:
                if dependstr is None:
                    dependstr = str(dep) if dep is not None else None
                else:
                    dependstr += f':{dep}' if dep is not None else ''

            command = [
                'sbatch',
                f'--array=0-{njobs-1}{arr_max_str}',
                '-d', f'afterok:{dependstr}',
                'job_array.sh'
            ]
        else:
            command = [
                'sbatch',
                f'--array=0-{njobs-1}{arr_max_str}',
                'job_array.sh'
            ]

        completed_process = subprocess.run(
            command, check=False, capture_output=True, text=True,
        )

        with paropen('stdout.txt', 'a+', encoding='utf-8') as output_file:
            output_file.write(completed_process.stdout)

        if completed_process.stderr is not None:
            with paropen('stderr.txt', 'a+', encoding='utf-8') as err_file:
                    err_file.write(completed_process.stderr)

        if completed_process.returncode != 0:
            err_msg = f'See {self.workdir / "stderr.txt"} for traceback.'
            logger.error(err_msg)
            completed_process.check_returncode()

        job_ids = [int(completed_process.stdout.split(' ')[-1])]
        return job_ids

<<<<<<< HEAD
    def _gen_array_script(self, write: bool = True) -> None:
        '''
        Generates a slurm job array file and if necessary 
        writes it in the work directory for the job. Only works
        if there is one config_id for all jobs
        '''
        env_id = self.unitjobs[0].env_id
        env = self.env_input[env_id]

        slurm_params = env.get('slurm', {})

        txt = self._gen_slurm_batch_preamble(
            slurm_params=slurm_params,
            extra_flags=[
                '-o slurm_stdout.id-%a_j%A',
                '-e slurm_stderr.id-%a_j%A',
            ]
        )

        txt += '\nif [[ ! -z ${SLURM_ARRAY_TASK_ID} ]]; then\n'
        txt += '    fls=( id-* )\n'
        txt += '    WORKDIR=${fls[${SLURM_ARRAY_TASK_ID}]}\n'
        txt += 'fi\n\n'
        txt += 'CUR_DIR=`pwd`\n'
        txt += 'cd ${WORKDIR}\n'
        txt += '\n'
        txt += '\n'.join(slurm_params.get('precommands', []))
        txt += '\n'
        txt += '\n'.join(self.unitjobs[0].calc_params.get('precommands', []))
        txt += '\n'
        txt += 'echo "LAUNCHDIR: ${CUR_DIR}"\n'
        txt += 'echo "WORKDIR: ${WORKDIR}"\n'
        txt += 'echo "Job started on `hostname` at `date`"\n'
        txt += self.unitjobs[0].gen_run_command() + '\n'
        txt += '\n'.join(self.unitjobs[0].calc_params.get('postcommands', []))
        txt += '\n'.join(slurm_params.get('postcommands', []))
        txt += '\n'
        txt += 'cd ${CUR_DIR}\n'
        txt += 'echo "Job ended at `date`"'

        if write:
            slurm_file = self.workdir / 'job_array.sh'
            slurm_file.write_text(txt)

    def gen_input_files(self) -> None:
        ''' Write input files to working directory '''

        if self.use_array:
            self._gen_array_script()
        for unitjob in self.unitjobs:
            unitjob.gen_input_files()

=======
>>>>>>> a841baeb
    def submit(self, **kwargs) -> None:
        ''' 
        Submit a job using slurm, interactively or in the current console
        '''

        cur_dir = Path('.').resolve()
        os.chdir(self.workdir)
        job_ids = None
        if self.use_slurm:
            job_ids = self.submit_slurm_array(**kwargs)
        elif self.use_bash:
            job_ids = self.submit_bash_array(**kwargs)
        else:
            job_ids = self.submit_jobs(**kwargs)
        self.update_output({'job_ids': job_ids}) # For chained job
        os.chdir(cur_dir)
        return job_ids

class ChainedJob(Job):
    '''
    Jobs made of smaller sequential unitjobs. Note that this only works
    well with unit jobs. If one of the UnitJobs calls asimmodules, internally,
    slurm will fail to build the correct dependencies but the files will be
    generated appropriately, you can submit them manually
    '''
    def __init__(
        self,
        sim_input: Dict,
        env_input: Union[None,Dict] = None,
        calc_input: Union[None,Dict] = None,
    ) -> None:
        super().__init__(sim_input, env_input, calc_input)

        for key in sim_input:
            assert key.startswith('step-'), \
                f'Keys take the form "step-[step_id]" from id=0 not "{key}"'

        # Each key in sim_input should be in the form "step-id" where id
        # is replaced by the order in which the commands are run
        unitjobs = []
        for i in range(len(sim_input)):
            step_id = f'step-{i}'
            subsim_input = deepcopy(sim_input[step_id])
            unitjob = UnitJob(subsim_input, env_input, calc_input)
            unitjob.set_workdir(step_id)
            unitjobs.append(unitjob)

        self.unitjobs = unitjobs

    def get_last_output(self) -> Dict:
        ''' Returns the output of the last job in the chain '''
        return self.unitjobs[-1].get_output()

    def submit(self, dependency: Union[List,None] = None) -> List:
        ''' 
        Submit a job using slurm, interactively or in the terminal
        '''
        cur_dir = Path('.').resolve()
        os.chdir(self.workdir)
        logger = self.get_logger()
        step = 0 #self.get_current_step() TODO: This feature is not used yet
        are_interactive_jobs = [
            uj.env['mode'].get('interactive', False) \
                for uj in self.unitjobs
        ]
        all_interactive = np.all(are_interactive_jobs)
        all_not_interactive = np.sum(are_interactive_jobs) == 0
        assert all_interactive or all_not_interactive, \
            'Jobs in chain must  all be interactive=True or interactive=False'

        are_using_slurm = [
            uj.env['mode'].get('use_slurm', False) \
                for uj in self.unitjobs
        ]
        all_slurm = np.all(are_using_slurm)
        all_not_slurm = np.sum(are_using_slurm) == 0

        assert all_slurm or all_not_slurm, \
            'Jobs in chain must all have use_slurm=True or use_slurm=False'

        # Only use slurm dependencies if all the jobs are batch jobs
        if all_slurm and all_not_interactive:
            if step != len(self.unitjobs):
                dependency = None
                only_write = False
                for i, curjob in enumerate(self.unitjobs[step:]):
                    if not (curjob.workdir / 'sim_input.yaml').exists():
                        cur_step_complete = False
                    else:
                        cur_step_complete, status = curjob.get_status(
                            descend=True
                        )
                    if not cur_step_complete:
                        print(f'XXXX Step {step+i} not complete, submitting')
                        slurm_flags = curjob.env['slurm']['flags']
                        if isinstance(slurm_flags, list):
                            job_name = curjob.sim_input.get('job_name',False)
                            if not job_name:
                                job_name = f'-J step-{step+i}'
                            else:
                                job_name = f'-J step-{step+i}-{job_name}'
                            curjob.env['slurm']['flags'].append(
                                job_name
                            )
                        elif isinstance(slurm_flags, dict):
                            curjob.env['slurm']['flags']['-J'] = \
                                f'step-{step+i}'

                        # if i < len(self.unitjobs)-1:
                        #     nextjob = self.unitjobs[i+1]

                        #     curworkdir = os.path.relpath(
                        #         curjob.workdir,
                        #         nextjob.workdir
                        #     )
                        #     nextjob.sim_input['dependent_dir'] = str(curworkdir)

                        # #### dep in job script implementation
                        # #if there is a following job
                        # if i < len(self.unitjobs)-1:
                        #     nextjob = self.unitjobs[i+1]

                        #     nextworkdir = os.path.relpath(
                        #         nextjob.workdir,
                        #         curjob.workdir
                        #     )
                        #     curworkdir = os.path.relpath(
                        #         curjob.workdir,
                        #         nextjob.workdir
                        #     )
                        #     # Add postcommands to go into the next workdir
                        #     postcommands = curjob.env['slurm'].get(
                        #         'postcommands', []
                        #     )
                        #     postcommands += ['\n#Submitting next step:']
                        #     postcommands += [f'cd {nextworkdir}']
                        #     # submit the next job dependent in the current
                        #     # bash script
                        #     submit_txt = 'asim-execute sim_input.yaml '
                        #     submit_txt += '-c calc_input.yaml '
                        #     submit_txt += '-e env_input.yaml '
                        #     postcommands += [submit_txt]
                        #     postcommands += [f'cd {curworkdir}']
                        #     curjob.env['slurm']['postcommands'] = postcommands
                        # #####
                        #   submit the next job dependent on the current one   
                        # Prvious working solution
                        write_image = False
                        # Write image first step in chain being run/continued
                        if i == 0:
                            write_image = True

                        if only_write:
                            curjob.gen_input_files(write_image=write_image)
                        else:
                            dependency = curjob.submit(
                                dependency=dependency,
                                write_image=write_image,
                            )
                            # only_write = True

                    else:
                        txt = f'Skipping step-{step+i} since '
                        txt += f'status is {status}'
                        logger.warning(txt)

            job_ids = dependency

        # Otherwise just submit them one after the other
        # We only write the image if it's the first job, otherwise we refer to 
        # wherever the image comes from in case it has to come from a previous
        # step
        else:
            for i, unitjob in enumerate(self.unitjobs[step:]):
                if i == 0:
                    write_image = True
                else:
                    write_image = False

                job_ids = unitjob.submit(write_image=write_image)

        os.chdir(cur_dir)

        return job_ids


def load_job_from_directory(workdir: str):
    ''' Loads a job from a given directory '''
    workdir = Path(workdir)
    assert workdir.exists(), f'Work director {workdir} does not exist'
    logger = get_logger()
    sim_inputs = glob(str(workdir / 'sim_input.yaml'))
    if len(sim_inputs) != 1:
        logger.error('Multiple or no sim_input.yaml files in %s', {workdir})
    try:
        sim_input = read_yaml(glob(str(workdir / 'sim_input.yaml'))[0])
    except IndexError as exc:
        logger.error('sim_input.yaml not found in %s', {str(workdir)})
        raise exc

    env_inputs = glob(str(workdir / 'env_input.yaml'))
    if len(env_inputs) == 1:
        env_input = read_yaml(env_inputs[0])
    else:
        env_input = None

    calc_inputs = glob(str(workdir / 'calc_input.yaml'))
    if len(calc_inputs) == 1:
        calc_input = read_yaml(calc_inputs[0])
    else:
        calc_input = None

    job = Job(sim_input, env_input, calc_input)

    # This makes sure that wherever we may be loading the job from, we refer
    # to the correct input/output files. As of now, it does not seem necessary
    # to also change the workdir in job.sim_input for consistency
    job.workdir = Path(workdir)
    return job

def create_unitjob(sim_input, env_input, workdir, calc_input=None):
    """Helper for making a generic UnitJob object, mostly for testing"""
    env_id = list(env_input.keys())[0]
    sim_input['env_id'] = env_id
    if calc_input is not None:
        calc_id = list(calc_input.keys())[0]
        sim_input['calc_id'] = calc_id
    sim_input['workdir'] = workdir
    unitjob = UnitJob(
        sim_input,
        env_input,
        calc_input
    )
    return unitjob

def get_subjobs(workdir):
    """Get all the directories with jobs in them

    :param workdir: _description_
    :type workdir: _type_
    :return: _description_
    :rtype: _type_
    """
    subjob_dirs = []
    for subdir in workdir.iterdir():
        subsim_input = subdir / 'sim_input.yaml'
        if subsim_input.exists():
            subjob_dirs.append(subdir)

    return sorted(subjob_dirs)

def load_job_tree(
    workdir: str = './',
) -> Dict:
    """Loads all the jobs in a directory in a tree format using recursion

    :param workdir: root directory from which to recursively find jobs, defaults to './'
    :type workdir: str, optional
    :return: dictionary mimicking the job tree
    :rtype: Dict
    """
    workdir = Path(workdir).resolve()

    subjob_dirs = get_subjobs(workdir)
    if len(subjob_dirs) > 0:
        subjob_dict = {}
        for subjob_dir in subjob_dirs:
            subjob_dict[subjob_dir.name] = load_job_tree(subjob_dir)
    else:
        subjob_dict = None

    job = load_job_from_directory(workdir)
    job_dict = {
        'workdir_name': workdir.name,
        'job': job,
        'subjobs': subjob_dict,
    }
    return job_dict

def check_job_tree_complete(job_tree: Dict, skip_failed: bool=False) -> bool:
    if job_tree['subjobs'] is None:
        status = job_tree['job'].get_status()[1]
        if status == 'complete' or status =='discard' or skip_failed:
            return True, status
        else:
            return False, status
    else:
        complete_so_far = True
        for subjob_id in job_tree['subjobs']:
            subjob = job_tree['subjobs'][subjob_id]
            complete, status = check_job_tree_complete(
                subjob,
                skip_failed=skip_failed
            )
            complete_so_far = complete_so_far and complete
            if not complete_so_far:
                return False, status
        return True, status<|MERGE_RESOLUTION|>--- conflicted
+++ resolved
@@ -764,57 +764,6 @@
             job_ids = None
         return job_ids
 
-<<<<<<< HEAD
-=======
-    def submit_bash_array(
-        self,
-        **kwargs,
-    ) -> Union[None,List[int]]:
-        '''
-        Submits jobs using a bash script. Proceeds even if some jobs fail
-        '''
-        self.gen_input_files()
-        logger = self.get_logger()
-
-        unitjobs = [] # Track jobs that are supposed to be submitted
-        for unitjob in self.unitjobs:
-            if unitjob.sim_input.get('submit', True):
-                unitjobs.append(unitjob)
-
-        njobs = len(unitjobs)
-        if njobs == 0:
-            return None
-
-        command = [
-            'sh',
-            './sh_script.sh',
-        ]
-
-        completed_process = subprocess.run(
-            command, check=False, capture_output=True, text=True,
-        )
-
-        with paropen('stdout.txt', 'a+', encoding='utf-8') as output_file:
-            output_file.write(completed_process.stdout)
-        print(completed_process.stdout)
-
-        if completed_process.stderr is not None:
-            with paropen('stderr.txt', 'a+', encoding='utf-8') as err_file:
-                err_file.write(completed_process.stderr)
-            print(completed_process.stderr)    
-
-        if completed_process.returncode != 0:
-            err_msg = f'See {self.workdir / "stderr.txt"} for traceback.'
-            logger.error(err_msg)
-            completed_process.check_returncode()
-
-        if os.environ.get('SLURM_JOB_ID', False):
-            job_ids = [int(os.environ['SLURM_JOB_ID'])]
-        else:
-            job_ids = None
-        return job_ids
-
->>>>>>> a841baeb
     def submit_slurm_array(
         self,
         array_max=None,
@@ -896,61 +845,6 @@
         job_ids = [int(completed_process.stdout.split(' ')[-1])]
         return job_ids
 
-<<<<<<< HEAD
-    def _gen_array_script(self, write: bool = True) -> None:
-        '''
-        Generates a slurm job array file and if necessary 
-        writes it in the work directory for the job. Only works
-        if there is one config_id for all jobs
-        '''
-        env_id = self.unitjobs[0].env_id
-        env = self.env_input[env_id]
-
-        slurm_params = env.get('slurm', {})
-
-        txt = self._gen_slurm_batch_preamble(
-            slurm_params=slurm_params,
-            extra_flags=[
-                '-o slurm_stdout.id-%a_j%A',
-                '-e slurm_stderr.id-%a_j%A',
-            ]
-        )
-
-        txt += '\nif [[ ! -z ${SLURM_ARRAY_TASK_ID} ]]; then\n'
-        txt += '    fls=( id-* )\n'
-        txt += '    WORKDIR=${fls[${SLURM_ARRAY_TASK_ID}]}\n'
-        txt += 'fi\n\n'
-        txt += 'CUR_DIR=`pwd`\n'
-        txt += 'cd ${WORKDIR}\n'
-        txt += '\n'
-        txt += '\n'.join(slurm_params.get('precommands', []))
-        txt += '\n'
-        txt += '\n'.join(self.unitjobs[0].calc_params.get('precommands', []))
-        txt += '\n'
-        txt += 'echo "LAUNCHDIR: ${CUR_DIR}"\n'
-        txt += 'echo "WORKDIR: ${WORKDIR}"\n'
-        txt += 'echo "Job started on `hostname` at `date`"\n'
-        txt += self.unitjobs[0].gen_run_command() + '\n'
-        txt += '\n'.join(self.unitjobs[0].calc_params.get('postcommands', []))
-        txt += '\n'.join(slurm_params.get('postcommands', []))
-        txt += '\n'
-        txt += 'cd ${CUR_DIR}\n'
-        txt += 'echo "Job ended at `date`"'
-
-        if write:
-            slurm_file = self.workdir / 'job_array.sh'
-            slurm_file.write_text(txt)
-
-    def gen_input_files(self) -> None:
-        ''' Write input files to working directory '''
-
-        if self.use_array:
-            self._gen_array_script()
-        for unitjob in self.unitjobs:
-            unitjob.gen_input_files()
-
-=======
->>>>>>> a841baeb
     def submit(self, **kwargs) -> None:
         ''' 
         Submit a job using slurm, interactively or in the current console
